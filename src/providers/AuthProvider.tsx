--- conflicted
+++ resolved
@@ -1,10 +1,4 @@
-<<<<<<< HEAD
-import { useState, useEffect } from 'react';
-import { User, Session } from '@supabase/supabase-js';
-import { supabase } from '@/integrations/supabase/client';
-=======
-
->>>>>>> 9a3722f2
+import React from 'react';
 import { useNavigate } from 'react-router-dom';
 import { toast } from 'sonner';
 import { AuthContext } from '@/contexts/AuthContext';
@@ -16,108 +10,31 @@
   const { updateAuthState, ...authState } = useAuthStateManager();
   const navigate = useNavigate();
   
-<<<<<<< HEAD
-  // Create a stable updater function
-  const updateAuthState = createAuthStateUpdater(setAuthState);
-
-  useEffect(() => {
-    console.log("[AUTH_DEBUG] AuthProvider initialized");
-    let mounted = true;
-    
-    // Set up auth state listener FIRST
-    const { data: { subscription } } = supabase.auth.onAuthStateChange(
-      async (event, currentSession) => {
-        console.log("[AUTH_DEBUG] Auth state changed:", event, currentSession?.user?.id);
-        
-        if (mounted) {
-          // Update auth state immediately with what we know
-          updateAuthState({
-            session: currentSession,
-            user: currentSession?.user ?? null,
-            initialized: true,
-            loading: false,
-            isAuthenticated: !!currentSession?.user
-          });
-        }
-      }
-    );
-
-    // THEN check for existing session
-    const checkInitialSession = async () => {
-      try {
-        const { data: { session: initialSession } } = await supabase.auth.getSession();
-        console.log("[AUTH_DEBUG] Initial session check:", initialSession?.user?.id);
-        
-        if (mounted) {
-          updateAuthState({
-            session: initialSession,
-            user: initialSession?.user ?? null,
-            initialized: true,
-            loading: false,
-            isAuthenticated: !!initialSession?.user
-          });
-        }
-      } catch (error) {
-        console.error("[AUTH_DEBUG] Error checking initial session:", error);
-        if (mounted) {
-          updateAuthState({
-            initialized: true,
-            loading: false,
-            isAuthenticated: false
-          });
-        }
-      }
-    };
-
-    checkInitialSession();
-
-    return () => {
-      mounted = false;
-      subscription.unsubscribe();
-    };
-  }, []);
-=======
   // Initialize authentication state
   useAuthInitializer(updateAuthState);
->>>>>>> 9a3722f2
 
   const signIn = async (email: string, password: string) => {
     console.log("[AUTH_DEBUG] Attempting login for:", email);
     
     try {
-<<<<<<< HEAD
       // Set loading state at the start
-=======
->>>>>>> 9a3722f2
       updateAuthState({ loading: true });
       const { success, error, data } = await authService.signInWithPassword(email, password);
 
-<<<<<<< HEAD
-      if (error) {
-        console.error("[AUTH_DEBUG] Login error:", error.message);
-        return { success: false, error: error.message };
-=======
       if (!success) {
+        console.error("[AUTH_DEBUG] Login error:", error);
         updateAuthState({ loading: false });
         return { success: false, error };
->>>>>>> 9a3722f2
       }
 
       return { success: true };
     } catch (error) {
-<<<<<<< HEAD
       console.error('[AUTH_DEBUG] Login exception:', error);
-=======
-      console.error('[AUTH_PROVIDER] Login exception:', error);
       updateAuthState({ loading: false });
->>>>>>> 9a3722f2
       return { 
         success: false, 
         error: error instanceof Error ? error.message : 'התרחשה שגיאה בתהליך ההתחברות. אנא נסה שוב מאוחר יותר.' 
       };
-    } finally {
-      // Always reset loading state in finally block
-      updateAuthState({ loading: false });
     }
   };
 
@@ -128,20 +45,12 @@
 
   const signOut = async () => {
     try {
-<<<<<<< HEAD
       updateAuthState({ loading: true });
-      await supabase.auth.signOut();
+      await authService.signOut();
       console.log("[AUTH_DEBUG] User signed out successfully");
       // onAuthStateChange will handle updating the state
     } catch (error) {
       console.error('[AUTH_DEBUG] Sign out error:', error);
-    } finally {
-=======
-      await authService.signOut();
-      // onAuthStateChange will handle updating the state
-    } catch (error) {
-      console.error('[AUTH_PROVIDER] Sign out error:', error);
->>>>>>> 9a3722f2
       updateAuthState({ loading: false });
     }
   };
