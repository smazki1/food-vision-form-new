import { Toaster } from "@/components/ui/sonner";
import { TooltipProvider } from "@/components/ui/tooltip";
import { QueryClient, QueryClientProvider } from "@tanstack/react-query";
import { BrowserRouter, Routes, Route, Outlet } from "react-router-dom";
import { navItems } from "./nav-items";
import "./App.css";
import { UnifiedAuthProvider } from "./providers/UnifiedAuthProvider";
import { ClientAuthProvider } from "@/providers/ClientAuthProvider";
import AdminRoute from "@/components/AdminRoute";
import PublicOnlyRoute from "@/components/PublicOnlyRoute";
import { CurrentUserRoleProvider } from "@/hooks/useCurrentUserRole";
import AdminLayout from "@/layouts/AdminLayout";
import Index from "@/pages/Index";
import CustomerLogin from "@/pages/CustomerLogin";
import AdminLogin from "@/pages/AdminLogin";
import PublicUploadPage from "@/pages/PublicUploadPage";
import FoodVisionForm from "@/pages/FoodVisionForm";
import SmartUploadPage from "@/pages/SmartUploadPage";
import ThankYouPage from "@/pages/ThankYouPage";
import CustomerDashboardPage from "@/pages/customer/CustomerDashboardPage";
import CustomerHomePage from "@/pages/customer/CustomerHomePage";
import CustomerAuthPage from "@/pages/customer/auth/LoginPage";
import CustomerSubmissionsStatusPage from "@/pages/customer/CustomerSubmissionsStatusPage";
import CustomerSubmissionDetailsPage from "@/pages/customer/SubmissionDetailsPage";
import EditorDashboardPage from "@/pages/editor/EditorDashboardPage";
import SubmissionDetailsPageAdmin from "@/pages/admin/SubmissionDetailsPage";
import SubmissionProcessingPage from "@/pages/editor/SubmissionProcessingPage";
import WireframeTest from "@/pages/wireframe-test";
import React, { Suspense } from "react";

// Import debug script for testing comments
import "@/test-comments-debug";

// Lazy load heavy admin components to reduce initial bundle size
const Dashboard = React.lazy(() => import("@/pages/admin/Dashboard"));
const ClientsList = React.lazy(() => import("@/pages/admin/ClientsList"));
const ClientDetails = React.lazy(() => import("@/pages/admin/ClientDetails"));
const ClientCostsReportPage = React.lazy(() => import("@/pages/admin/clients/costs-report"));
const PackagesManagementPage = React.lazy(() => import("@/pages/admin/PackagesManagementPage"));
const AdminLeadsPage = React.lazy(() => import("@/pages/admin/leads"));
const SubmissionsPage = React.lazy(() => import("@/pages/admin/SubmissionsPage"));
const SubmissionsQueuePage = React.lazy(() => import("@/pages/admin/SubmissionsQueuePage"));
const LazyAdminSubmissionDetailsPage = React.lazy(() => import("@/pages/admin/SubmissionDetailsPage"));
const LeadsTestPage = React.lazy(() => import("@/pages/admin/LeadsTestPage"));
const AlertsDashboard = React.lazy(() => import("@/pages/admin/AlertsDashboard"));

// Loading component for lazy-loaded routes
const LoadingSpinner = () => (
  <div className="flex items-center justify-center min-h-screen">
    <div className="animate-spin rounded-full h-8 w-8 border-b-2 border-primary"></div>
  </div>
);

const queryClient = new QueryClient();

// Emergency recovery component for app crashes
const ErrorFallback: React.FC<{ error: Error; resetError: () => void }> = ({ error, resetError }) => (
  <div className="flex flex-col items-center justify-center min-h-screen p-8">
    <h1 className="text-2xl font-bold text-red-600 mb-4">משהו השתבש</h1>
    <p className="text-gray-600 mb-4">אירעה שגיאה בלתי צפויה במערכת</p>
    <div className="bg-gray-100 p-4 rounded-lg mb-4 max-w-lg">
      <pre className="text-sm text-red-600 whitespace-pre-wrap">{error.message}</pre>
    </div>
    <div className="flex gap-4">
      <button 
        onClick={resetError}
        className="px-4 py-2 bg-blue-600 text-white rounded hover:bg-blue-700"
      >
        נסה שוב
      </button>
      <button 
        onClick={() => window.location.reload()}
        className="px-4 py-2 bg-gray-600 text-white rounded hover:bg-gray-700"
      >
        רענן עמוד
      </button>
      <button 
        onClick={() => {
          localStorage.clear();
          window.location.href = '/admin-login';
        }}
        className="px-4 py-2 bg-red-600 text-white rounded hover:bg-red-700"
      >
        איפוס מלא
      </button>
    </div>
    <p className="text-sm text-gray-500 mt-4">
      אם הבעיה נמשכת, נסה "איפוס מלא" שינקה את כל הנתונים השמורים
    </p>
  </div>
);

// Simple error boundary
class AppErrorBoundary extends React.Component<
  { children: React.ReactNode },
  { hasError: boolean; error: Error | null }
> {
  constructor(props: { children: React.ReactNode }) {
    super(props);
    this.state = { hasError: false, error: null };
  }

  static getDerivedStateFromError(error: Error) {
    return { hasError: true, error };
  }

  componentDidCatch(error: Error, errorInfo: React.ErrorInfo) {
    console.error('App crashed:', error, errorInfo);
  }

  render() {
    if (this.state.hasError && this.state.error) {
      return (
        <ErrorFallback
          error={this.state.error}
          resetError={() => this.setState({ hasError: false, error: null })}
        />
      );
    }

    return this.props.children;
  }
}

// Customer route wrapper
const CustomerRoute: React.FC<{ children: React.ReactNode }> = ({ children }) => (
  <ClientAuthProvider>
    {children}
  </ClientAuthProvider>
);

const App = () => (
  <AppErrorBoundary>
    <QueryClientProvider client={queryClient}>
      <UnifiedAuthProvider>
        <TooltipProvider>
          <Toaster />
          <BrowserRouter>
            <Routes>
              {/* Public routes - no client auth needed */}
              <Route path="/" element={<Index />} />
              <Route path="/admin-login" element={<PublicOnlyRoute><AdminLogin /></PublicOnlyRoute>} />
              <Route path="/public-upload" element={<PublicUploadPage />} />
              <Route path="/food-vision-form" element={<FoodVisionForm />} />
              <Route path="/smart-upload" element={<SmartUploadPage />} />
              <Route path="/thank-you" element={<ThankYouPage />} />
<<<<<<< HEAD
              <Route path="/wireframe-test" element={<WireframeTest />} />
=======
              <Route path="/submissions-status" element={<CustomerSubmissionsStatusPage />} />
              <Route path="/submissions/:submissionId" element={<CustomerSubmissionDetailsPage />} />
>>>>>>> 754e33e5

              {/* Customer routes - wrapped with ClientAuthProvider */}
              <Route path="/customer-login" element={<PublicOnlyRoute><CustomerLogin /></PublicOnlyRoute>} />
              <Route path="/customer/auth" element={<PublicOnlyRoute><CustomerAuthPage /></PublicOnlyRoute>} />
              <Route path="/customer/dashboard" element={<CustomerRoute><CustomerDashboardPage /></CustomerRoute>} />
              <Route path="/customer/home" element={<CustomerRoute><CustomerHomePage /></CustomerRoute>} />

              {/* Editor routes - no client auth needed */}
              <Route path="/editor" element={<EditorDashboardPage />} />
              <Route path="/editor/submission/:submissionId" element={<SubmissionProcessingPage />} />

              {/* Admin routes - no client auth needed */}
              <Route path="/admin/*" element={
                <CurrentUserRoleProvider>
                  <AdminRoute>
                    <AdminLayout />
                  </AdminRoute>
                </CurrentUserRoleProvider>
              }>
                <Route index element={<Suspense fallback={<LoadingSpinner />}><Dashboard /></Suspense>} />
                <Route path="dashboard" element={<Suspense fallback={<LoadingSpinner />}><Dashboard /></Suspense>} />
                <Route path="clients" element={<Suspense fallback={<LoadingSpinner />}><ClientsList /></Suspense>} />
                <Route path="clients/costs-report" element={<Suspense fallback={<LoadingSpinner />}><ClientCostsReportPage /></Suspense>} />
                <Route path="clients/:clientId" element={<Suspense fallback={<LoadingSpinner />}><ClientDetails /></Suspense>} />
                <Route path="packages" element={<Suspense fallback={<LoadingSpinner />}><PackagesManagementPage /></Suspense>} />
                <Route path="leads" element={<Suspense fallback={<LoadingSpinner />}><AdminLeadsPage /></Suspense>} />
                <Route path="submissions" element={<Suspense fallback={<LoadingSpinner />}><SubmissionsPage /></Suspense>} />
                <Route path="submissions-queue" element={<Suspense fallback={<LoadingSpinner />}><SubmissionsQueuePage /></Suspense>} />
                <Route path="submissions/:submissionId" element={<Suspense fallback={<LoadingSpinner />}><SubmissionDetailsPageAdmin /></Suspense>} />
                <Route path="alerts" element={<Suspense fallback={<LoadingSpinner />}><AlertsDashboard /></Suspense>} />
                <Route path="leads-test-page" element={<Suspense fallback={<LoadingSpinner />}><LeadsTestPage /></Suspense>} />
              </Route>
            </Routes>
          </BrowserRouter>
        </TooltipProvider>
      </UnifiedAuthProvider>
    </QueryClientProvider>
  </AppErrorBoundary>
);

export default App;<|MERGE_RESOLUTION|>--- conflicted
+++ resolved
@@ -144,12 +144,9 @@
               <Route path="/food-vision-form" element={<FoodVisionForm />} />
               <Route path="/smart-upload" element={<SmartUploadPage />} />
               <Route path="/thank-you" element={<ThankYouPage />} />
-<<<<<<< HEAD
               <Route path="/wireframe-test" element={<WireframeTest />} />
-=======
               <Route path="/submissions-status" element={<CustomerSubmissionsStatusPage />} />
               <Route path="/submissions/:submissionId" element={<CustomerSubmissionDetailsPage />} />
->>>>>>> 754e33e5
 
               {/* Customer routes - wrapped with ClientAuthProvider */}
               <Route path="/customer-login" element={<PublicOnlyRoute><CustomerLogin /></PublicOnlyRoute>} />
