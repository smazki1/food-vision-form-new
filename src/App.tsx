--- conflicted
+++ resolved
@@ -1,4 +1,3 @@
-
 import { Toaster } from "@/components/ui/toaster";
 import { Toaster as Sonner } from "@/components/ui/sonner";
 import { TooltipProvider } from "@/components/ui/tooltip";
@@ -30,15 +29,10 @@
 const CustomerSubmissionsStatusPage = lazy(() => import("./pages/customer/CustomerSubmissionsStatusPage"));
 const CustomerProfilePage = lazy(() => import("./pages/customer/CustomerProfilePage"));
 const CustomerGalleryPage = lazy(() => import("./pages/customer/CustomerGalleryPage"));
-<<<<<<< HEAD
 const CustomerDishesPage = lazy(() => import("./pages/customer/DishesPage").then(module => ({ default: module.DishesPage })));
-=======
 const CustomerSubmissionsPage = lazy(() => import("./pages/customer/CustomerSubmissionsPage"));
 const CustomerPackageDetailsPage = lazy(() => import("./pages/customer/CustomerPackageDetailsPage"));
-
-// Add the submission details page for individual submission viewing - FIXED: Import from pages directory
 const SubmissionDetailsPage = lazy(() => import("./pages/customer/SubmissionDetailsPage"));
->>>>>>> a5066aef
 
 // Admin pages
 const Dashboard = lazy(() => import("./pages/admin/Dashboard"));
@@ -103,11 +97,8 @@
                     <Route path="submissions/:submissionId" element={<SubmissionDetailsPage />} />
                     <Route path="profile" element={<CustomerProfilePage />} />
                     <Route path="gallery" element={<CustomerGalleryPage />} />
-<<<<<<< HEAD
                     <Route path="dishes" element={<CustomerDishesPage />} />
-=======
                     <Route path="package-details" element={<CustomerPackageDetailsPage />} />
->>>>>>> a5066aef
                   </Route>
                   
                   {/* Redirect legacy customer paths */}
