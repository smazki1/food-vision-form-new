--- conflicted
+++ resolved
@@ -44,12 +44,8 @@
     queryKey: ["client-processed-items", effectiveClientId], 
     queryFn: async () => {
       console.log("[useSubmissions] queryFn triggered. Using effectiveClientId:", effectiveClientId, "Is authenticated:", unifiedIsAuthenticated);
-      if (!effectiveClientId) {
-        console.warn("[useSubmissions] queryFn: No effectiveClientId, returning empty array.");
-        return [];
-      }
-      if (!unifiedIsAuthenticated) {
-        console.warn("[useSubmissions] queryFn: User not unifiedAuthenticated, returning empty array.");
+      if (!effectiveClientId || !unifiedIsAuthenticated) {
+        console.warn("[useSubmissions] queryFn: Conditions not met, returning empty array.");
         return [];
       }
       
@@ -110,7 +106,6 @@
         packageIdToQuery = processedItems[0].assigned_package_id_at_submission;
         console.log("[useSubmissions] Using package ID from most recent submission:", packageIdToQuery);
       } else {
-        // Fallback: Try to get active_package_id from the clients table
         console.log("[useSubmissions] No package ID on submission, trying to fetch current_package_id from clients table for client:", effectiveClientId);
         try {
           const { data: clientPackageData, error: clientPackageError } = await supabase
@@ -121,7 +116,6 @@
 
           if (clientPackageError) {
             console.error("[useSubmissions] Error fetching current_package_id from client:", clientPackageError);
-            // Do not throw, let it proceed to fetch package details with null if needed
           } else if (clientPackageData?.current_package_id) {
             packageIdToQuery = clientPackageData.current_package_id;
             console.log("[useSubmissions] Found current_package_id from client:", packageIdToQuery);
@@ -154,31 +148,15 @@
           service_packages (package_name)
         `)
         .eq('client_id', effectiveClientId)
-        .eq('package_id', packageIdToQuery) // Ensure we match the client and the specific package instance
+        .eq('package_id', packageIdToQuery)
         .order('start_date', { ascending: false })
         .limit(1)
-        .maybeSingle(); // A client might have multiple instances of the same package_id, take the latest active or most recent.
+        .maybeSingle();
 
       if (clientPackageError) {
-        console.error('[useSubmissions] Error fetching client package details:', clientPackageError);
-<<<<<<< HEAD
-        return {
-          packageName: 'שגיאה בטעינת חבילה',
-          totalSubmissions: null,
-          startDate: null,
-          endDate: null,
-          isActive: false,
-        };
-      }
-
-      if (clientPackageData && clientPackageData.service_packages) {
-        console.log("[useSubmissions] Fetched client package details:", clientPackageData);
-        return {
-          packageName: (clientPackageData.service_packages as any).package_name,
-=======
-        // If specific client_package link not found, it could be an old package_id or a general one
-        // Try fetching from the 'packages' table directly if it's a general package ID
-        console.log("[useSubmissions] Trying to fetch general package details for package_id:", packageIdToQuery);
+        console.error('[useSubmissions] Error fetching client_packages details:', clientPackageError);
+        // Fallback: Try fetching from the 'service_packages' table directly
+        console.log("[useSubmissions] Fallback: Trying to fetch general package details for package_id:", packageIdToQuery);
         const { data: generalPackageData, error: generalPackageError } = await supabase
             .from('service_packages')
             .select('package_name, total_servings')
@@ -186,7 +164,7 @@
             .single();
         
         if (generalPackageError) {
-            console.error('[useSubmissions] Error fetching general package details:', generalPackageError);
+            console.error('[useSubmissions] Error fetching general package details after fallback:', generalPackageError);
             return {
                 packageName: 'שגיאה בטעינת חבילה',
                 totalSubmissions: null,
@@ -196,40 +174,47 @@
             };
         }
         if (generalPackageData) {
-            console.log("[useSubmissions] Fetched general package details:", generalPackageData);
+            console.log("[useSubmissions] Fallback: Fetched general package details:", generalPackageData);
             return {
                 packageName: generalPackageData.package_name,
                 totalSubmissions: generalPackageData.total_servings,
-                startDate: null, // General packages don't have client-specific dates
+                startDate: null, 
                 endDate: null,
-                isActive: true, // Assume active if fetched this way, or add more logic
+                isActive: true, 
             };
         }
-        return null; // Should not happen if generalPackageData is null and no error
+        console.warn("[useSubmissions] Fallback: No general package found, returning error state.");
+        return {
+            packageName: 'פרטי חבילה לא זמינים', // More specific error
+            totalSubmissions: null,
+            startDate: null,
+            endDate: null,
+            isActive: false,
+        }; 
       }
 
       if (clientPackageData) {
         console.log("[useSubmissions] Fetched client-specific package details:", clientPackageData);
-        // Correctly access package name if 'service_packages' is an array or object
         let packageNameFromData: string | null = 'שם חבילה לא ידוע';
-        const sp = clientPackageData.service_packages; // Alias for brevity
+        const sp = clientPackageData.service_packages;
 
         if (Array.isArray(sp) && sp.length > 0 && sp[0].package_name) {
           packageNameFromData = sp[0].package_name;
         } else if (sp && typeof sp === 'object' && 'package_name' in sp && (sp as { package_name: string }).package_name) {
-          // Fallback if it's a single object (Supabase usually returns array for relations)
           packageNameFromData = (sp as { package_name: string }).package_name;
+        } else if (typeof sp === 'string') { // If service_packages is just a string (name)
+            packageNameFromData = sp;
         }
 
         return {
           packageName: packageNameFromData,
->>>>>>> 20cf3e4a
           totalSubmissions: clientPackageData.total_dishes,
           startDate: clientPackageData.start_date,
           endDate: clientPackageData.end_date,
-          isActive: clientPackageData.is_active ?? false,
+          isActive: clientPackageData.is_active ?? false, // Ensure isActive has a boolean default
         };
       }
+      console.warn("[useSubmissions] No clientPackageData found after query, returning null for package details.");
       return null;
     },
     enabled: queryEnabled && !!effectiveClientId,
@@ -239,26 +224,20 @@
   const totalAllowedSubmissions = packageDetails?.totalSubmissions;
 
   let remainingServings: number | undefined = undefined;
-  if (packageDetails) { // Check if packageDetails object exists
-    const totalAllowed = packageDetails.totalSubmissions; // Use a local const for clarity
+  if (packageDetails) {
+    const totalAllowed = packageDetails.totalSubmissions;
     if (typeof totalAllowed === 'number') {
       remainingServings = totalAllowed - submissionsCount;
     } else if (totalAllowed === null) { 
-      // If totalAllowed is explicitly null (e.g. package not assigned, or error loading package)
-      if (packageDetails.packageName === 'לא משויך לחבילה') {
-        // This case implies the client isn't linked to a specific billable package,
-        // potentially a free tier or special status.
+      if (packageDetails.packageName === 'לא משויך לחבילה' || packageDetails.packageName === 'שגיאה בטעינת חבילה' || packageDetails.packageName === 'פרטי חבילה לא זמינים') {
+        remainingServings = undefined; 
+      } else {
         remainingServings = Infinity; 
-      } else {
-        // For other cases where totalSubmissions is null (e.g., 'שגיאה בטעינת חבילה', or unexpected null)
-        // It's safer to assume 0 servings as the package state is uncertain or erroneous.
-        remainingServings = 0;
       }
     }
-    // If totalAllowed is undefined (i.e., the property doesn't exist on packageDetails),
-    // remainingServings will remain undefined, signaling data fetch incompleteness.
-  } 
-  // If packageDetails itself is null or undefined, remainingServings remains undefined.
+  } else {
+    remainingServings = undefined;
+  }
 
   const refreshSubmissions = () => {
     console.log("[useSubmissions] Refreshing submissions for clientId:", effectiveClientId);
@@ -294,5 +273,6 @@
     refreshPackageDetails: () => queryClient.invalidateQueries({ queryKey: ['clientPackageDetails', effectiveClientId] }),
     clientId: effectiveClientId,
     isAuthenticated: unifiedIsAuthenticated,
+    isReady: queryEnabled && !loading && !packageDetailsLoading
   };
 }