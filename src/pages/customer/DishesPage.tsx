--- conflicted
+++ resolved
@@ -1,14 +1,9 @@
-
 import React, { useState, useEffect } from 'react';
 import { Link } from 'react-router-dom';
 import { Input } from '@/components/ui/input';
 import { Card } from '@/components/ui/card';
 import { Search, Plus } from 'lucide-react';
 import { supabase } from '@/integrations/supabase/client';
-<<<<<<< HEAD
-=======
-import { useClientAuth } from '@/hooks/useClientAuth';
->>>>>>> a5066aef
 import { useUnifiedAuth } from '@/hooks/useUnifiedAuth';
 import { toast } from 'sonner';
 
@@ -23,62 +18,39 @@
 export function DishesPage() {
   const [searchQuery, setSearchQuery] = useState('');
   const [dishes, setDishes] = useState<Dish[]>([]);
-<<<<<<< HEAD
-  const { clientId } = useUnifiedAuth();
+  const [loading, setLoading] = useState(true);
+  
+  const { clientId, loading: authLoading, initialized } = useUnifiedAuth();
 
   useEffect(() => {
-    async function fetchDishes() {
+    async function fetchAllDishes() {
+      if (authLoading || !initialized) {
+        console.log("[DishesPage] Auth loading or not initialized, skipping fetch.");
+        setLoading(true);
+        return;
+      }
+
       if (!clientId) {
-        console.log("[DishesPage] No clientId from useUnifiedAuth yet, skipping fetch.");
+        console.log("[DishesPage] No clientId available after auth initialization");
+        setLoading(false);
         setDishes([]);
         return;
       }
-      console.log(`[DishesPage] Fetching dishes for clientId: ${clientId}`);
-
-      const { data: submissionsData, error: submissionsError } = await supabase
-        .from('customer_submissions')
-        .select('submission_id, item_name_at_submission, item_type, original_item_id')
-        .eq('client_id', clientId)
-        .order('created_at', { ascending: false });
-
-      if (submissionsError) {
-        console.error('Error fetching submissions:', submissionsError);
-        toast.error('שגיאה בטעינת המנות. נסו שוב מאוחר יותר.');
-=======
-  const [loading, setLoading] = useState(true);
-  
-  const { clientId: clientAuthId } = useClientAuth();
-  const { clientId: unifiedClientId } = useUnifiedAuth();
-  
-  // Use clientId from either source - prefer clientAuth but fallback to unified
-  const clientId = clientAuthId || unifiedClientId;
-
-  useEffect(() => {
-    async function fetchAllDishes() {
-      if (!clientId) {
-        console.log("[DishesPage] No clientId available");
-        setLoading(false);
->>>>>>> a5066aef
-        return;
-      }
-
-      console.log("[DishesPage] Fetching all dishes for clientId:", clientId);
+
+      console.log("[DishesPage] Fetching all items for clientId:", clientId);
       setLoading(true);
 
       try {
-        // Fetch all dishes for this client
         const dishesPromise = supabase
           .from('dishes')
           .select('dish_id, name, description, reference_image_urls')
           .eq('client_id', clientId);
 
-        // Fetch all cocktails for this client
         const cocktailsPromise = supabase
           .from('cocktails')
           .select('cocktail_id, name, description, reference_image_urls')
           .eq('client_id', clientId);
 
-        // Fetch all drinks for this client
         const drinksPromise = supabase
           .from('drinks')
           .select('drink_id, name, description, reference_image_urls')
@@ -98,7 +70,6 @@
 
         const allItems: Dish[] = [];
 
-        // Process dishes
         if (dishesResult.data) {
           dishesResult.data.forEach(dish => {
             allItems.push({
@@ -111,7 +82,6 @@
           });
         }
 
-        // Process cocktails
         if (cocktailsResult.data) {
           cocktailsResult.data.forEach(cocktail => {
             allItems.push({
@@ -124,7 +94,6 @@
           });
         }
 
-        // Process drinks
         if (drinksResult.data) {
           drinksResult.data.forEach(drink => {
             allItems.push({
@@ -140,26 +109,33 @@
         console.log("[DishesPage] Total items found:", allItems.length);
         setDishes(allItems);
 
+        let errorOccurred = false;
         if (dishesResult.error) {
           console.error('[DishesPage] Error fetching dishes:', dishesResult.error);
+          errorOccurred = true;
         }
         if (cocktailsResult.error) {
           console.error('[DishesPage] Error fetching cocktails:', cocktailsResult.error);
+          errorOccurred = true;
         }
         if (drinksResult.error) {
           console.error('[DishesPage] Error fetching drinks:', drinksResult.error);
+          errorOccurred = true;
+        }
+        if (errorOccurred) {
+            toast.error('אירעה שגיאה חלקית בטעינת הפריטים.');
         }
 
       } catch (error) {
-        console.error('[DishesPage] Exception fetching dishes:', error);
-        toast.error('שגיאה בטעינת המנות. נסו שוב מאוחר יותר.');
+        console.error('[DishesPage] Exception fetching items:', error);
+        toast.error('שגיאה בטעינת הפריטים. נסו שוב מאוחר יותר.');
       } finally {
         setLoading(false);
       }
     }
 
     fetchAllDishes();
-  }, [clientId]);
+  }, [clientId, authLoading, initialized]);
 
   const filteredDishes = dishes.filter(dish =>
     dish.name.toLowerCase().includes(searchQuery.toLowerCase()) ||
@@ -175,11 +151,19 @@
     }
   };
 
+  if (loading) {
+    return (
+      <div dir="rtl" className="flex justify-center items-center min-h-screen bg-rose-50">
+        טוען מנות...
+      </div>
+    );
+  }
+
   return (
     <div dir="rtl" className="flex flex-col min-h-screen bg-rose-50 pb-20">
       <div className="sticky top-0 bg-rose-50 shadow-sm z-10 p-4 flex justify-between items-center">
-        <h1 className="text-xl font-semibold text-gray-800">מנות</h1>
-        <Link to="/customer/new-submission" className="text-primary p-2">
+        <h1 className="text-xl font-semibold text-gray-800">המנות שלי</h1>
+        <Link to="/customer/upload" className="text-primary p-2">
           <Plus size={24} />
         </Link>
       </div>
@@ -189,7 +173,7 @@
           <Search className="absolute right-3 top-1/2 -translate-y-1/2 h-5 w-5 text-gray-400" />
           <Input
             type="search"
-            placeholder="חיפוש מנות..."
+            placeholder="חיפוש מנות, קוקטיילים, משקאות..."
             className="w-full pr-10 pl-4 py-2 bg-rose-100 rounded-lg border-transparent focus:border-rose-300 focus:ring-rose-300 text-gray-700 placeholder-gray-500"
             value={searchQuery}
             onChange={(e) => setSearchQuery(e.target.value)}
@@ -198,54 +182,44 @@
       </div>
 
       <div className="flex-1 p-4">
-        <div className="flex justify-between items-center mb-4">
-          <h2 className="text-lg font-semibold text-gray-700">כל הפריטים</h2>
-          {!loading && (
-            <span className="text-sm text-gray-500">
-              {filteredDishes.length} פריטים
-            </span>
-          )}
-        </div>
-
-        {loading ? (
-          <div className="text-center py-10 text-gray-500">
-            <p>טוען פריטים...</p>
+        {filteredDishes.length === 0 && !loading ? (
+          <div className="text-center text-gray-500 py-10">
+            <p>לא נמצאו פריטים התואמים את החיפוש או שלא הוספת עדיין פריטים.</p>
+            <p>רוצה להוסיף פריט חדש? <Link to="/customer/upload" className="text-primary hover:underline">לחץ כאן</Link></p>
+            {!clientId && !authLoading && initialized && (
+                 <p className="text-sm text-red-500 mt-2">מידע לקוח אינו זמין כעת. נסה לרענן את הדף.</p>
+            )}
           </div>
-        ) : filteredDishes.length > 0 ? (
-          <div className="space-y-3">
+        ) : (
+          <div className="grid grid-cols-1 sm:grid-cols-2 lg:grid-cols-3 gap-6">
             {filteredDishes.map((dish) => (
-              <Card
-                key={dish.id}
-                className="flex items-center p-3 bg-white shadow-sm hover:bg-gray-50 transition-colors"
-              >
-                <img
-                  src={dish.image_url || '/placeholder-dish.svg'}
-                  alt={dish.name}
-                  className="w-16 h-16 object-cover rounded-md ml-4"
-                  onError={(e) => (e.currentTarget.src = '/placeholder-dish.svg')}
-                />
-                <div className="flex-1">
-                  <div className="flex items-center gap-2 mb-1">
-                    <h3 className="font-semibold text-gray-800">{dish.name}</h3>
-                    <span className="text-xs bg-gray-100 text-gray-600 px-2 py-1 rounded">
+              <Card key={dish.id} className="bg-white shadow-lg rounded-xl overflow-hidden transform transition-all hover:scale-105">
+                <div className="h-48 w-full overflow-hidden">
+                  <img 
+                    src={dish.image_url || '/placeholder-image.webp'} 
+                    alt={dish.name} 
+                    className="w-full h-full object-cover" 
+                    onError={(e) => (e.currentTarget.src = '/placeholder-image.webp')}
+                  />
+                </div>
+                <div className="p-5">
+                  <h3 className="text-lg font-bold text-gray-800 mb-2 truncate" title={dish.name}>{dish.name}</h3>
+                  <p className="text-sm text-gray-600 mb-3 min-h-[40px] overflow-hidden text-ellipsis line-clamp-2" title={dish.description}>
+                    {dish.description}
+                  </p>
+                  <div className="flex justify-between items-center">
+                    <span className={`text-xs font-semibold px-2 py-1 rounded-full ${ 
+                      dish.type === 'dish' ? 'bg-green-100 text-green-700' : 
+                      dish.type === 'cocktail' ? 'bg-purple-100 text-purple-700' : 
+                      'bg-blue-100 text-blue-700'
+                    }`}>
                       {getItemTypeDisplay(dish.type)}
                     </span>
                   </div>
-                  <p className="text-sm text-gray-500">{dish.description}</p>
                 </div>
               </Card>
             ))}
           </div>
-        ) : (
-          <div className="text-center py-10 text-gray-500">
-            <p>לא נמצאו פריטים התואמים את החיפוש שלכם/ן.</p>
-            {dishes.length === 0 && clientId && (
-              <p>עדיין לא הוספתם/ן פריטים.</p>
-            )}
-            {!clientId && (
-              <p>נדרש חיבור לחשבון לקוח לצפייה בפריטים.</p>
-            )}
-          </div>
         )}
       </div>
     </div>
