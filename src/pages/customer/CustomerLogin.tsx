import React, { useState, useEffect } from "react";
import { useLocation, useNavigate } from "react-router-dom";
import { useUnifiedAuth } from "@/hooks/useUnifiedAuth";
import LoginCard from "@/components/customer/auth/LoginCard";
import LoadingSpinner from "@/components/customer/auth/LoadingSpinner";

/**
 * Customer login page updated to use the unified auth system
 */
const CustomerLogin: React.FC = () => {
  const [loginProcessing, setLoginProcessing] = useState(false);
  const location = useLocation();
<<<<<<< HEAD
  const { signIn, user, loading: authLoading, isAuthenticated, initialized } = useCustomerAuth();

  // Get the redirect path from location state, or default to dashboard
  const from = location.state?.from?.pathname || "/customer/dashboard";

  // If already logged in, redirect to dashboard
  useEffect(() => {
    // Log all state changes to debug the loop
    console.log("[AUTH_DEBUG] CustomerLogin - Auth state check:", {
      isAuthenticated, 
      initialized, 
      authLoading, 
      userId: user?.id,
      currentPath: location.pathname,
      targetPath: from, 
      isRedirecting
    });
    
    if (isAuthenticated && initialized && !authLoading && !isRedirecting) {
      console.log("[AUTH_DEBUG] CustomerLogin - User already authenticated, redirecting to:", from);
      setIsRedirecting(true);
      navigate(from, { replace: true });
    }
  }, [isAuthenticated, authLoading, initialized, navigate, from, isRedirecting, user, location.pathname]);

  const handleLogin = async (e: React.FormEvent) => {
    e.preventDefault();
    
    // Prevent multiple submissions
    if (isLoading || isRedirecting) {
      console.log("[AUTH_DEBUG] CustomerLogin - Preventing duplicate submission:", { isLoading, isRedirecting });
      return;
    }
    
    try {
      console.log("[AUTH_DEBUG] CustomerLogin - Starting login process", {
        email,
        hasPassword: !!password,
        currentPath: location.pathname,
        targetRedirect: from
      });
      
      setIsLoading(true);
      
      const { success, error } = await signIn(email, password);
      console.log("[AUTH_DEBUG] CustomerLogin - Sign in response:", { success, hasError: !!error });

      if (success) {
        console.log("[AUTH_DEBUG] CustomerLogin - Login successful, waiting for auth state update");
        toast.success("התחברת בהצלחה");
        // Let the useEffect handle redirection
      } else {
        console.error("[AUTH_DEBUG] CustomerLogin - Login failed:", error);
        toast.error(error || "שם משתמש או סיסמה שגויים");
      }
    } catch (error) {
      console.error("[AUTH_DEBUG] CustomerLogin - Login error:", error);
      toast.error("שגיאה בהתחברות");
    } finally {
      setIsLoading(false);
      console.log("[AUTH_DEBUG] CustomerLogin - Login process completed");
=======
  const navigate = useNavigate();
  const { user, role, loading, isAuthenticated, hasLinkedClientRecord } = useUnifiedAuth();
  
  // Determine where to navigate the user after successful login
  const getRedirectPath = () => {
    // Check for a specific redirect in location state
    const from = location.state?.from?.pathname;
    
    if (from) return from;
    
    // Otherwise route based on role
    if (role === 'admin') return '/admin/dashboard';
    if (role === 'editor') return '/editor/dashboard';
    
    // For customers, check if they have a linked client record
    if (role === 'customer') {
      return hasLinkedClientRecord 
        ? '/customer/dashboard' 
        : '/account-setup';
>>>>>>> 9a3722f2
    }
    
    // Default fallback
    return '/';
  };
  
  // Handle redirection when authentication state changes
  useEffect(() => {
    if (isAuthenticated && !loading && user) {
      const redirectPath = getRedirectPath();
      console.log(`[CustomerLogin] User authenticated as ${role}, redirecting to:`, redirectPath);
      navigate(redirectPath, { replace: true });
    }
  }, [isAuthenticated, loading, user, role, hasLinkedClientRecord, navigate]);
  
  const handleLoginStart = () => setLoginProcessing(true);
  const handleLoginComplete = () => setLoginProcessing(false);

  // If still checking authentication status or processing login, show loading
  if (loading || loginProcessing) {
    return <LoadingSpinner message={loginProcessing ? "מתחבר..." : "טוען..."} />;
  }

<<<<<<< HEAD
  // If still checking authentication status, show loading
  if (authLoading && !isRedirecting) {
    return (
      <div className="min-h-screen flex items-center justify-center bg-background">
        <div className="animate-spin rounded-full h-12 w-12 border-t-2 border-b-2 border-primary"></div>
      </div>
    );
=======
  // If already authenticated, show loading with redirect message
  if (isAuthenticated && user) {
    return <LoadingSpinner message="מועב�� לדף הבית..." />;
>>>>>>> 9a3722f2
  }

  return (
    <div className="min-h-screen flex items-center justify-center bg-background p-4">
<<<<<<< HEAD
      <Card className="w-full max-w-md">
        <CardHeader className="text-center">
          <CardTitle>התחברות למערכת</CardTitle>
          <CardDescription>
            התחבר כדי לצפות ולנהל את המנות שלך
            <div className="mt-2 text-sm">Cursor Test - Local to Preview</div>
          </CardDescription>
        </CardHeader>
        <form onSubmit={handleLogin}>
          <CardContent className="space-y-4">
            <div className="space-y-2">
              <Label htmlFor="email">אימייל</Label>
              <Input
                id="email"
                type="email"
                value={email}
                onChange={(e) => setEmail(e.target.value)}
                placeholder="הכנס את כתובת האימייל שלך"
                required
                dir="ltr"
              />
            </div>
            <div className="space-y-2">
              <Label htmlFor="password">סיסמה</Label>
              <Input
                id="password"
                type="password"
                value={password}
                onChange={(e) => setPassword(e.target.value)}
                placeholder="הכנס את הסיסמה שלך"
                required
                dir="ltr"
              />
            </div>
          </CardContent>
          <CardFooter className="flex flex-col space-y-4">
            <Button
              type="submit"
              className="w-full"
              disabled={isLoading || isRedirecting}
            >
              {isLoading || isRedirecting ? (
                <div className="animate-spin rounded-full h-5 w-5 border-t-2 border-b-2 border-white"></div>
              ) : (
                "התחבר"
              )}
            </Button>
            <div className="flex flex-col items-center gap-2 text-sm text-muted-foreground">
              <Link
                to="/forgot-password"
                className="hover:text-primary transition-colors"
              >
                שכחת סיסמה?
              </Link>
              <Link
                to="/"
                className="hover:text-primary transition-colors"
              >
                עדיין לא לקוח שלנו? הגש פרטים
              </Link>
            </div>
          </CardFooter>
        </form>
      </Card>
=======
      <LoginCard 
        onLoginStart={handleLoginStart} 
        onLoginComplete={handleLoginComplete} 
      />
>>>>>>> 9a3722f2
    </div>
  );
};

export default CustomerLogin;<|MERGE_RESOLUTION|>--- conflicted
+++ resolved
@@ -1,16 +1,24 @@
 import React, { useState, useEffect } from "react";
 import { useLocation, useNavigate } from "react-router-dom";
-import { useUnifiedAuth } from "@/hooks/useUnifiedAuth";
-import LoginCard from "@/components/customer/auth/LoginCard";
-import LoadingSpinner from "@/components/customer/auth/LoadingSpinner";
+import { useCustomerAuth } from "@/hooks/useCustomerAuth";
+import { Card, CardContent, CardDescription, CardFooter, CardHeader, CardTitle } from "@/components/ui/card";
+import { Button } from "@/components/ui/button";
+import { Input } from "@/components/ui/input";
+import { Label } from "@/components/ui/label";
+import { Link } from "react-router-dom";
+import { toast } from "sonner";
 
 /**
- * Customer login page updated to use the unified auth system
+ * Customer login page with comprehensive authentication handling
  */
 const CustomerLogin: React.FC = () => {
-  const [loginProcessing, setLoginProcessing] = useState(false);
+  const [email, setEmail] = useState("");
+  const [password, setPassword] = useState("");
+  const [isLoading, setIsLoading] = useState(false);
+  const [isRedirecting, setIsRedirecting] = useState(false);
+  
   const location = useLocation();
-<<<<<<< HEAD
+  const navigate = useNavigate();
   const { signIn, user, loading: authLoading, isAuthenticated, initialized } = useCustomerAuth();
 
   // Get the redirect path from location state, or default to dashboard
@@ -72,51 +80,9 @@
     } finally {
       setIsLoading(false);
       console.log("[AUTH_DEBUG] CustomerLogin - Login process completed");
-=======
-  const navigate = useNavigate();
-  const { user, role, loading, isAuthenticated, hasLinkedClientRecord } = useUnifiedAuth();
-  
-  // Determine where to navigate the user after successful login
-  const getRedirectPath = () => {
-    // Check for a specific redirect in location state
-    const from = location.state?.from?.pathname;
-    
-    if (from) return from;
-    
-    // Otherwise route based on role
-    if (role === 'admin') return '/admin/dashboard';
-    if (role === 'editor') return '/editor/dashboard';
-    
-    // For customers, check if they have a linked client record
-    if (role === 'customer') {
-      return hasLinkedClientRecord 
-        ? '/customer/dashboard' 
-        : '/account-setup';
->>>>>>> 9a3722f2
     }
-    
-    // Default fallback
-    return '/';
   };
-  
-  // Handle redirection when authentication state changes
-  useEffect(() => {
-    if (isAuthenticated && !loading && user) {
-      const redirectPath = getRedirectPath();
-      console.log(`[CustomerLogin] User authenticated as ${role}, redirecting to:`, redirectPath);
-      navigate(redirectPath, { replace: true });
-    }
-  }, [isAuthenticated, loading, user, role, hasLinkedClientRecord, navigate]);
-  
-  const handleLoginStart = () => setLoginProcessing(true);
-  const handleLoginComplete = () => setLoginProcessing(false);
 
-  // If still checking authentication status or processing login, show loading
-  if (loading || loginProcessing) {
-    return <LoadingSpinner message={loginProcessing ? "מתחבר..." : "טוען..."} />;
-  }
-
-<<<<<<< HEAD
   // If still checking authentication status, show loading
   if (authLoading && !isRedirecting) {
     return (
@@ -124,16 +90,22 @@
         <div className="animate-spin rounded-full h-12 w-12 border-t-2 border-b-2 border-primary"></div>
       </div>
     );
-=======
+  }
+
   // If already authenticated, show loading with redirect message
   if (isAuthenticated && user) {
-    return <LoadingSpinner message="מועב�� לדף הבית..." />;
->>>>>>> 9a3722f2
+    return (
+      <div className="min-h-screen flex items-center justify-center bg-background">
+        <div className="text-center">
+          <div className="animate-spin rounded-full h-12 w-12 border-t-2 border-b-2 border-primary mx-auto mb-4"></div>
+          <p>מועבר לדף הבית...</p>
+        </div>
+      </div>
+    );
   }
 
   return (
     <div className="min-h-screen flex items-center justify-center bg-background p-4">
-<<<<<<< HEAD
       <Card className="w-full max-w-md">
         <CardHeader className="text-center">
           <CardTitle>התחברות למערכת</CardTitle>
@@ -198,12 +170,6 @@
           </CardFooter>
         </form>
       </Card>
-=======
-      <LoginCard 
-        onLoginStart={handleLoginStart} 
-        onLoginComplete={handleLoginComplete} 
-      />
->>>>>>> 9a3722f2
     </div>
   );
 };
