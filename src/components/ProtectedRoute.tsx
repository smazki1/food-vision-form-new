--- conflicted
+++ resolved
@@ -1,15 +1,3 @@
-<<<<<<< HEAD
-import React, { useEffect } from 'react';
-import { Navigate, Outlet, useLocation } from 'react-router-dom';
-import { useCustomerAuth } from '@/hooks/useCustomerAuth'; // For basic auth initialized and loading
-import { useClientAuth } from '@/hooks/useClientAuth'; // For clientID and client authenticating
-import { toast } from 'sonner';
-
-export const ProtectedRoute = () => {
-  const { user, initialized, loading: authLoading, isAuthenticated } = useCustomerAuth(); // Basic auth states, user included for logging
-  const { clientId, authenticating } = useClientAuth(); // Client-specific states
-=======
-
 import React, { useState, useEffect, useRef } from 'react';
 import { Navigate, Outlet, useLocation } from 'react-router-dom';
 import { useCustomerAuth } from '@/hooks/useCustomerAuth';
@@ -26,7 +14,6 @@
     clientRecordStatus,
     errorState 
   } = useClientAuth();
->>>>>>> 9a3722f2
   const location = useLocation();
   const [shouldRedirect, setShouldRedirect] = useState(false);
   const [redirectPath, setRedirectPath] = useState<string | null>(null);
@@ -37,39 +24,12 @@
 
   // Check for loading timeout
   useEffect(() => {
-<<<<<<< HEAD
-    console.log("[AUTH_DEBUG] ProtectedRoute - State check:", {
-      userId: user?.id, // Added userId for better debugging
-      isAuthenticated,
-      clientId,
-      authenticating, // from client auth
-      initialized,    // from basic auth
-      authLoading,    // from basic auth
-      currentPath: location.pathname
-    });
-
-    // Add guard to prevent multiple toasts
-    // This condition ensures we only toast if all loading is done and user is not authenticated
-    if (initialized && !authLoading && !authenticating && !isAuthenticated && location.pathname !== '/login') {
-      const lastToastTime = sessionStorage.getItem('last_auth_toast_time');
-      const currentTime = Date.now();
-      if (!lastToastTime || currentTime - parseInt(lastToastTime) > 5000) {
-        toast.info('כניסה נדרשת כדי לגשת לדף זה');
-        sessionStorage.setItem('last_auth_toast_time', currentTime.toString());
-      }
-    }
-  }, [user, isAuthenticated, clientId, authenticating, initialized, authLoading, location.pathname]);
-
-  // Case 1: Auth is still initializing or loading (either basic or client-specific)
-  if (!initialized || authLoading || authenticating) {
-    console.log("[AUTH_DEBUG] ProtectedRoute - Still loading or initializing auth/client state, showing loading UI");
-=======
     if (!initialized || authLoading || clientAuthLoading) {
       // Set a timeout to force completion if loading takes too long
       const timeoutId = setTimeout(() => {
         const loadingDuration = Date.now() - loadingStartTimeRef.current;
         if (loadingDuration > 10000) { // 10 seconds timeout
-          console.warn("[AUTH_DEBUG_FINAL_] ProtectedRoute - Loading timeout exceeded 10s, forcing completion");
+          console.warn("[AUTH_DEBUG] ProtectedRoute - Loading timeout exceeded 10s, forcing completion");
           setLoadingTimedOut(true);
         }
       }, 10000);
@@ -80,7 +40,7 @@
 
   // Use an effect to handle navigation logic separately from rendering
   useEffect(() => {
-    console.log("[AUTH_DEBUG_FINAL_] ProtectedRoute - Auth state check:", {
+    console.log("[AUTH_DEBUG] ProtectedRoute - Auth state check:", {
       userId: user?.id,
       isAuthenticated,
       authLoading,
@@ -100,11 +60,16 @@
     if ((initialized && !authLoading) || loadingTimedOut) {
       // If not authenticated and not at login already, prepare for redirect
       if (!isAuthenticated && location.pathname !== '/login') {
-        console.log("[AUTH_DEBUG_FINAL_] ProtectedRoute - Not authenticated, will redirect");
+        console.log("[AUTH_DEBUG] ProtectedRoute - Not authenticated, will redirect");
         
         // Only show toast if not coming from a page load or direct URL access
         if (document.referrer) {
-          toast.info('כניסה נדרשת כדי לגשת לדף זה');
+          const lastToastTime = sessionStorage.getItem('last_auth_toast_time');
+          const currentTime = Date.now();
+          if (!lastToastTime || currentTime - parseInt(lastToastTime) > 5000) {
+            toast.info('כניסה נדרשת כדי לגשת לדף זה');
+            sessionStorage.setItem('last_auth_toast_time', currentTime.toString());
+          }
         }
         
         setShouldRedirect(true);
@@ -122,10 +87,9 @@
 
   // Still initializing or loading - show loading UI, unless timed out
   if ((!initialized || authLoading || clientAuthLoading) && !loadingTimedOut) {
-    console.log("[AUTH_DEBUG_FINAL_] ProtectedRoute - Still loading auth state", {
+    console.log("[AUTH_DEBUG] ProtectedRoute - Still loading auth state", {
       elapsedTime: currentLoadingTime + 's'
     });
->>>>>>> 9a3722f2
     return (
       <div className="flex flex-col items-center justify-center min-h-screen">
         <div className="flex items-center">
@@ -143,45 +107,32 @@
     );
   }
 
-<<<<<<< HEAD
-  // Case 2: Auth check is done, but not authenticated OR no clientId
-  if (!isAuthenticated || !clientId) {
-    // User is authenticated, all loading done, but clientId is still null
-    if (isAuthenticated && !clientId && initialized && !authLoading && !authenticating) {
-      console.error("[AUTH_DEBUG] ProtectedRoute - Authenticated user (", user?.id, ") has no clientId after loading. Potential data issue or RLS problem.");
-      toast.error("בעיה בטעינת נתוני המשתמש. אנא פנה לתמיכה.");
-      // Potentially clear session storage for toast to show again if user retries immediately
-      sessionStorage.removeItem('last_auth_toast_time'); 
-    }
-    console.log("[AUTH_DEBUG] ProtectedRoute - Not authenticated or no clientId, redirecting to login. IsAuthenticated:", isAuthenticated, "ClientId:", clientId);
-    return <Navigate to="/login" state={{ from: location }} replace />;
-  }
-
-  // Case 3: Auth check is done, authenticated, and clientId is present
-  console.log("[AUTH_DEBUG] ProtectedRoute - User authenticated and clientId present, rendering protected content");
-  return <Outlet />;
-=======
   // Auth check complete, redirect if needed
   if (shouldRedirect && redirectPath) {
-    console.log("[AUTH_DEBUG_FINAL_] ProtectedRoute - Redirecting to:", redirectPath);
+    console.log("[AUTH_DEBUG] ProtectedRoute - Redirecting to:", redirectPath);
     // Store current location for return after login
     return <Navigate to={redirectPath} state={{ from: location }} replace />;
   }
 
   // EXPLICIT CHECK: Authentication is complete and user is authenticated
   if (isAuthenticated || (loadingTimedOut && user)) {
-    console.log("[AUTH_DEBUG_FINAL_] ProtectedRoute - User is authenticated or loading timed out with user present, rendering protected content");
+    console.log("[AUTH_DEBUG] ProtectedRoute - User is authenticated or loading timed out with user present, rendering protected content");
     
     // Show a toast if there's an error state but still render content
     if (errorState) {
       toast.error(errorState, { duration: 6000 });
     }
     
+    // Additional check: if authenticated but no clientId and all loading done
+    if (isAuthenticated && !clientId && !clientAuthLoading && initialized) {
+      console.error("[AUTH_DEBUG] ProtectedRoute - Authenticated user has no clientId after loading. Potential data issue or RLS problem.");
+      toast.error("בעיה בטעינת נתוני המשתמש. אנא פנה לתמיכה.");
+    }
+    
     return <Outlet />;
   }
 
   // Fallback case - shouldn't normally reach here
-  console.log("[AUTH_DEBUG_FINAL_] ProtectedRoute - Unexpected state, redirecting to login");
+  console.log("[AUTH_DEBUG] ProtectedRoute - Unexpected state, redirecting to login");
   return <Navigate to="/login" state={{ from: location }} replace />;
->>>>>>> 9a3722f2
 };