--- conflicted
+++ resolved
@@ -27,12 +27,7 @@
   const { formData, resetFormData } = useNewItemForm();
   const [stepErrors, setStepErrors] = useState<Record<string, string>>({});
   const { remainingDishes } = useClientPackage();
-<<<<<<< HEAD
-  const [forceRender, setForceRender] = useState(false);
-  const loadingTimerRef = useRef<ReturnType<typeof setTimeout> | null>(null);
-=======
   const [loadingStartTime] = useState(Date.now());
->>>>>>> 1a9d8243
 
   const {
     formSteps,
@@ -47,32 +42,12 @@
   const { handleRestaurantDetailsSubmit, isCreatingClient } = useRestaurantDetailsSubmission(refreshClientAuth);
   const { handleSubmit: submitForm, isSubmitting } = useFormSubmission();
 
-  // Set up loading timeout
-  useEffect(() => {
-    if (authenticating) {
-      loadingTimerRef.current = setTimeout(() => {
-        console.log('[FoodVisionUploadForm] Auth loading timeout exceeded. Forcing render.');
-        setForceRender(true);
-      }, LOADING_TIMEOUT);
-    } else if (loadingTimerRef.current) {
-      clearTimeout(loadingTimerRef.current);
-      loadingTimerRef.current = null;
-    }
-
-    return () => {
-      if (loadingTimerRef.current) {
-        clearTimeout(loadingTimerRef.current);
-        loadingTimerRef.current = null;
-      }
-    };
-  }, [authenticating]);
-
   // Update steps when auth changes
   useEffect(() => {
-    if (!authenticating || forceRender) {
+    if (!authenticating) {
       updateStepsForAuthenticatedUser();
     }
-  }, [clientId, authenticating, forceRender, updateStepsForAuthenticatedUser]);
+  }, [clientId, authenticating, updateStepsForAuthenticatedUser]);
 
   const typedFormSteps = formSteps.map(step => ({ id: step.id, name: step.name }));
   const CurrentStepComponent = formSteps.find(step => step.id === currentStepId)?.component || (() => <div>שלב לא תקין</div>);
@@ -158,13 +133,6 @@
     }
   };
 
-<<<<<<< HEAD
-  if (authenticating && !forceRender) {
-    return (
-      <div className="flex justify-center items-center h-screen" dir="rtl">
-        <div className="animate-spin rounded-full h-12 w-12 border-t-2 border-b-2 border-[#8B1E3F]"></div>
-        <p className="mr-4 text-lg">טוען פרטי משתמש...</p>
-=======
   // Simplified loading check with shorter timeouts
   const currentLoadingTime = Math.round((Date.now() - loadingStartTime) / 1000);
   const isStuckLoading = authenticating && currentLoadingTime > 5; // Reduced from 10 to 5
@@ -181,7 +149,6 @@
             </p>
           )}
         </div>
->>>>>>> 1a9d8243
       </div>
     );
   }
@@ -196,13 +163,6 @@
 
       <main className="flex-grow overflow-y-auto p-4 md:p-6">
         <div className="max-w-2xl mx-auto bg-white p-6 md:p-8 rounded-lg shadow-lg">
-<<<<<<< HEAD
-          {(currentStepId !== 1 && !clientId) && (
-             <Alert className="mb-6 bg-[#F3752B]/10 border-[#F3752B]">
-                <InfoIcon className="h-4 w-4 text-[#F3752B]" />
-                <AlertDescription className="text-[#333]">
-=======
-          {/* Error state alert with immediate action */}
           {(errorState || isStuckLoading) && (
             <Alert className="mb-6 bg-red-50 border-red-200">
               <AlertTriangle className="h-4 w-4 text-red-500" />
@@ -232,19 +192,18 @@
              <Alert className="mb-6">
                 <InfoIcon className="h-4 w-4" />
                 <AlertDescription>
->>>>>>> 1a9d8243
                   נראה שלא השלמת את פרטי המסעדה. 
                   <Button variant="link" className="p-0 h-auto text-[#8B1E3F] hover:underline" onClick={() => {
                       resetToAllSteps();
                   }}>
                     לחץ כאן
                   </Button>
-                  {' '}להשלמת הפרטים או התחבר למערכת.
+                  {' '}
+                  להשלמת הפרטים או התחבר למערכת.
                 </AlertDescription>
               </Alert>
           )}
           
-<<<<<<< HEAD
           <div className="text-center mb-6">
             <h1 className="text-2xl md:text-3xl font-bold text-[#8B1E3F]">
               העלאת פריט חדש
@@ -254,8 +213,6 @@
             </p>
           </div>
           
-=======
->>>>>>> 1a9d8243
           <CurrentStepComponent 
             setExternalErrors={setStepErrors} 
             clearExternalErrors={handleClearStepErrors} 
