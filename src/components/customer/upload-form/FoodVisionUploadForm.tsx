--- conflicted
+++ resolved
@@ -30,10 +30,7 @@
   const { remainingDishes } = useClientPackage();
   const [forceRender, setForceRender] = useState(false);
   const loadingTimerRef = useRef<ReturnType<typeof setTimeout> | null>(null);
-<<<<<<< HEAD
   const [showSuccessDialog, setShowSuccessDialog] = useState(false);
-=======
->>>>>>> 20cf3e4a
 
   const {
     formSteps,
@@ -129,7 +126,7 @@
     const finalClientId = clientId;
 
     if (!finalClientId) {
-      const errorMessage = "שגיאה: לא זוהה מזהה לקוח. אנא התחברו או השלימו את פרטי המסעדה.";
+      // const errorMessage = "שגיאה: לא זוהה מזהה לקוח. אנא התחברו או השלימו את פרטי המסעדה.";
       if (!formSteps.find(s => s.id === 1)) {
         resetToAllSteps();
       } else if (currentStepId !== 1) {
@@ -162,6 +159,9 @@
   
   const handleNewSubmission = () => {
     setShowSuccessDialog(false);
+    // Reset form to initial step or relevant step for a new submission
+    const firstStepId = allSteps[0].id;
+    moveToStep(firstStepId);
   };
 
   if (authenticating && !forceRender) {
@@ -174,11 +174,7 @@
   }
 
   return (
-<<<<<<< HEAD
     <div className="flex flex-col min-h-screen bg-gray-100" dir="rtl">
-=======
-    <div className="flex flex-col min-h-screen bg-gray-50" dir="rtl">
->>>>>>> 20cf3e4a
       <div className="relative p-4 bg-[#8B1E3F] shadow-md sticky top-0 z-10">
         <div className="max-w-5xl mx-auto">
             <FormProgress currentStepId={currentStepId} formSteps={typedFormSteps} />
@@ -187,9 +183,8 @@
 
       <main className="flex-grow overflow-y-auto p-4 md:p-6">
         <div className="max-w-2xl mx-auto bg-white p-6 md:p-8 rounded-lg shadow-lg">
-<<<<<<< HEAD
           <div className="text-center mb-6">
-            <h1 className="text-2xl font-bold text-[#8B1E3F]">העלאת פריט חדש</h1>
+            <h1 className="text-2xl md:text-3xl font-bold text-[#8B1E3F]">העלאת פריט חדש</h1>
             <p className="text-gray-600">אנא מלא את הפרטים הבאים כדי להעלות פריט חדש</p>
           </div>
           
@@ -226,28 +221,11 @@
             </Alert>
           )}
 
-          {/* General submission errors */}
-          {stepErrors.submit && (
-            <div className="mt-4 p-3 bg-red-50 border border-red-200 rounded-md">
-              <h3 className="text-sm font-semibold text-red-700 mb-1 text-center">שגיאות:</h3>
-              <ul className="list-disc list-inside text-xs text-red-600 space-y-0.5">
-                {Object.entries(stepErrors).map(([key, value]) => (
-                  <li key={key}>{value}</li>
-                ))}
-              </ul>
-            </div>
-          )}
-
-          {currentStepId !== 1 && !clientId && !errorState && (
-             <Alert className="mb-6 bg-[#F3752B]/10 border-[#F3752B] text-[#8B1E3F]">
-                <InfoIcon className="h-4 w-4 mr-2" />
-                <AlertDescription className="text-right">
-=======
-          {(currentStepId !== 1 && !clientId) && (
-             <Alert className="mb-6 bg-[#F3752B]/10 border-[#F3752B]">
-                <InfoIcon className="h-4 w-4 text-[#F3752B]" />
-                <AlertDescription className="text-[#333]">
->>>>>>> 20cf3e4a
+          {/* Alert for missing restaurant details */}
+          {(currentStepId !== 1 && !clientId && !errorState && clientRecordStatus !== 'error') && (
+             <Alert className="mb-6 bg-orange-50 border-orange-300 text-orange-700">
+                <InfoIcon className="h-4 w-4" />
+                <AlertDescription>
                   נראה שלא השלמת את פרטי המסעדה. 
                   <Button variant="link" className="p-0 h-auto text-[#8B1E3F] hover:underline" onClick={() => {
                       resetToAllSteps();
@@ -256,108 +234,82 @@
                   </Button>
                   {' '}להשלמת הפרטים או התחבר למערכת.
                 </AlertDescription>
-              </Alert>
-          )}
-          
-<<<<<<< HEAD
-=======
-          <div className="text-center mb-6">
-            <h1 className="text-2xl md:text-3xl font-bold text-[#8B1E3F]">
-              העלאת פריט חדש
-            </h1>
-            <p className="text-gray-600 mt-2">
-              מלאו את הפרטים הנדרשים להעלאת הפריט שלכם
-            </p>
-          </div>
-          
->>>>>>> 20cf3e4a
+            </Alert>
+          )}
+
+          {/* General submission errors */}
+          {stepErrors.submit && (
+            <Alert variant="destructive" className="mb-6">
+              <AlertTriangle className="h-4 w-4" />
+              <AlertDescription>{stepErrors.submit}</AlertDescription>
+            </Alert>
+          )}
+
           <CurrentStepComponent 
-            setExternalErrors={setStepErrors} 
-            clearExternalErrors={handleClearStepErrors} 
+            setExternalErrors={setStepErrors}
+            clearExternalErrors={handleClearStepErrors}
             errors={stepErrors}
             onFinalSubmit={handleMainSubmit} 
           />
-          
-<<<<<<< HEAD
-          <div className="mt-8 flex justify-center gap-4">
-            {(formSteps.length > 1 && !(currentStepId === formSteps[0].id && clientId)) && (
-=======
-          {Object.keys(stepErrors).length > 0 && (
-            <div className="mt-4 p-3 bg-red-50 border border-red-200 rounded-md">
-              <h3 className="text-sm font-semibold text-red-700 mb-1 text-center">שגיאות:</h3>
-              <ul className="list-disc list-inside text-xs text-red-600 space-y-0.5">
-                {Object.entries(stepErrors).map(([key, value]) => (
-                  <li key={key}>{value}</li>
-                ))}
-              </ul>
-            </div>
-          )}
-
-          <div className={cn(
-            "mt-8 flex justify-center gap-4",
-            formSteps.length === 1 || (currentStepId === formSteps[0].id && clientId) ? "justify-center" : "justify-center"
-          )}>
-            {(formSteps.length > 1 && !(currentStepId === formSteps[0].id && clientId) )&& (
->>>>>>> 20cf3e4a
+
+          <div className="mt-8 pt-6 border-t border-gray-200 flex justify-between items-center">
+            <Button 
+              variant="outline" 
+              onClick={handlePrevious} 
+              disabled={isSubmitting || isCreatingClient || currentStepId === formSteps[0].id}
+              className={cn("bg-gray-200 hover:bg-gray-300 text-gray-700", { "opacity-50 cursor-not-allowed": currentStepId === formSteps[0].id})}
+            >
+              הקודם
+            </Button>
+            {currentStepId !== formSteps[formSteps.length - 1].id ? (
               <Button 
-                variant="outline"
-                onClick={handlePrevious} 
-                disabled={isSubmitting || isCreatingClient}
-<<<<<<< HEAD
-                className="min-w-[120px] border-[#8B1E3F] text-[#8B1E3F] hover:bg-[#8B1E3F]/10"
-=======
-                className="min-w-[120px] md:min-w-[140px] py-2 md:py-3 rounded-full border-[#8B1E3F] text-[#8B1E3F] hover:bg-[#8B1E3F]/10"
->>>>>>> 20cf3e4a
+                onClick={handleNext} 
+                disabled={isCreatingClient || isSubmitting}
+                className="bg-[#8B1E3F] hover:bg-[#7a1a35] text-white"
               >
-                הקודם
+                {isCreatingClient ? 'יוצר לקוח...' : (currentStepId === 1 && !clientId) ? 'שמור והמשך' : 'הבא'}
+              </Button>
+            ) : (
+              <Button 
+                onClick={handleMainSubmit} 
+                disabled={isSubmitting || remainingDishes === 0} 
+                className="bg-green-600 hover:bg-green-700 text-white"
+              >
+                {isSubmitting ? 'שולח...' : 'שלח פריט'}
               </Button>
             )}
-            <Button 
-              onClick={currentStepId === formSteps[formSteps.length -1].id ? handleMainSubmit : handleNext} 
-              disabled={isSubmitting || isCreatingClient}
-<<<<<<< HEAD
-              className={cn("min-w-[120px]",
-                currentStepId === formSteps[formSteps.length -1].id 
-                ? "bg-[#8B1E3F] hover:bg-[#8B1E3F]/90 text-white" 
-                : "bg-[#F3752B] hover:bg-[#F3752B]/90 text-white"
-=======
-              className={cn("min-w-[120px] md:min-w-[140px] py-2 md:py-3 rounded-full",
-                currentStepId === formSteps[formSteps.length -1].id 
-                ? "bg-[#8B1E3F] hover:bg-[#8B1E3F]/90" 
-                : "bg-[#F3752B] hover:bg-[#F3752B]/90"
->>>>>>> 20cf3e4a
-              )}
-            >
-              {isSubmitting ? 
-                'שולח...' : 
-                currentStepId === formSteps[formSteps.length -1].id ? 
-                  'שלח הגשה' : 
-                  (currentStepId === 1 && !clientId) ? 'שמור והמשך' : 'הבא'
-              }
-            </Button>
           </div>
+          {currentStepId === formSteps[formSteps.length - 1].id && remainingDishes !== null && remainingDishes <= 5 && (
+            <Alert variant={remainingDishes === 0 ? "destructive" : "default"} className="mt-4 text-center">
+              <AlertTriangle className="h-4 w-4" />
+              <AlertDescription>
+                {remainingDishes === 0 
+                  ? "לא נותרו לך מנות בחבילה הנוכחית."
+                  : `נותרו לך ${remainingDishes} מנות בחבילה. פנה למנהל החשבון לחידוש.`
+                }
+              </AlertDescription>
+            </Alert>
+          )}
         </div>
       </main>
-      
-      {/* Success Dialog */}
+
       <Dialog open={showSuccessDialog} onOpenChange={setShowSuccessDialog}>
-        <DialogContent className="bg-white p-6 rounded-lg max-w-md mx-auto text-center">
+        <DialogContent className="sm:max-w-md" dir="rtl">
           <DialogHeader>
-            <DialogTitle className="text-xl font-bold text-[#8B1E3F]">ההגשה נשלחה בהצלחה!</DialogTitle>
+            <DialogTitle className="text-center text-2xl text-green-600">הצלחה!</DialogTitle>
           </DialogHeader>
-          <div className="py-4">
-            <p className="mb-4">תודה שהעלית פריט חדש. הצוות שלנו יטפל בבקשתך בהקדם.</p>
+          <div className="p-4 text-center">
+            <p className="text-lg">הפריט הועלה בהצלחה למערכת.</p>
+            <p className="text-sm text-gray-600">הוא ממתין כעת לעיבוד על ידי הצוות שלנו.</p>
           </div>
-          <DialogFooter className="flex justify-center">
-            <Button 
-              onClick={handleNewSubmission} 
-              className="bg-[#F3752B] hover:bg-[#F3752B]/90 text-white"
-            >
-              העלאה נוספת
+          <DialogFooter className="sm:justify-center">
+            <Button type="button" onClick={handleNewSubmission} className="bg-[#8B1E3F] hover:bg-[#7a1a35] text-white">
+              העלה פריט נוסף
             </Button>
           </DialogFooter>
         </DialogContent>
       </Dialog>
+
     </div>
   );
 };
